--- conflicted
+++ resolved
@@ -1,8 +1,4 @@
 #include "fuzz_utils.hpp"
-<<<<<<< HEAD
-#include "solver/discrete_domain.hpp"
-=======
->>>>>>> 363d7b4c
 #include "solver/sat_types.hpp"
 #include <algorithm>
 #include <bits/ranges_util.h>
@@ -16,12 +12,8 @@
 using solver::fuzzing::random_stream;
 using solver::fuzzing::csp_generator;
 
-<<<<<<< HEAD
 template <std::integral Domain>
 static void add_clause(auto &solver, const auto & variables, const std::vector<literal_type<Domain>> & literals, bool test_out_of_range)
-=======
-static void add_clause(auto &solver, const auto & variables, const std::vector<literal_type<bool>> & literals, bool test_out_of_range)
->>>>>>> 363d7b4c
 {
   auto &clause = solver.add_clause();
   for (const auto literal : literals) {
@@ -45,22 +37,13 @@
 {
   const bool pass = std::ranges::all_of(clauses, [&solver, &variables](auto &clause) {
     return std::ranges::any_of(
-<<<<<<< HEAD
       clause, [&solver,&variables](const auto & literal) { return solver.get_variable_value(variables[literal.variable]) == literal.value; });
-=======
-      clause, [&solver,&variables](literal_type<bool> literal) { return solver.get_variable_value(variables[literal.variable]) == literal.value; });
->>>>>>> 363d7b4c
   });
   if (!pass) { abort(); }
 }
 
-<<<<<<< HEAD
 template <class Solver, class VariableHandle, class Variable>
 solve_status solve_and_validate(Solver &solver, const std::vector<VariableHandle> &variables, const std::vector<std::vector<literal_type<Variable>>> &clauses, bool test_out_of_range = false)
-=======
-template <class Solver, class Variable>
-solve_status solve_and_validate(Solver &solver, const std::vector<Variable> &variables, const std::vector<std::vector<literal_type<bool>>> &clauses, bool test_out_of_range = false)
->>>>>>> 363d7b4c
 {
   try {
     const solve_status stat = solver.solve();
@@ -94,17 +77,10 @@
   cdcl_sat<domain_strategy<domain_type>> cdcl_solver;
   const auto trivial_variables = create_variables(trivial_solver, num_vars);
   const auto cdcl_variables = create_variables(cdcl_solver, num_vars);
-<<<<<<< HEAD
   std::vector<std::vector<literal_type<value_type>>> clauses;
   csp_generator<value_type> generator({false, true}, test_out_of_range);
   while (true) {
     const std::vector<literal_type<value_type>> &literals = clauses.emplace_back(generator.generate_literals(random_data, num_vars));
-=======
-  std::vector<std::vector<literal_type<bool>>> clauses;
-  csp_generator<bool> generator({false, true}, test_out_of_range);
-  while (true) {
-    const std::vector<literal_type<bool>> &literals = clauses.emplace_back(generator.generate_literals(random_data, num_vars));
->>>>>>> 363d7b4c
     if (literals.empty()) {
       clauses.pop_back();
       break;
