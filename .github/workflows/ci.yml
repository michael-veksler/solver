--- conflicted
+++ resolved
@@ -192,11 +192,8 @@
 
           path: |
             build/test/*.xml
-<<<<<<< HEAD
-            */*-coverage.xml
-=======
-            build/coverage.xml
->>>>>>> 07d7191b
+            build/*-coverage.xml
+
           retention-days: 2
 
       - name: CPack
@@ -217,13 +214,7 @@
         if: matrix.build_type == 'Debug'
         uses: codecov/codecov-action@v3
         with:
-<<<<<<< HEAD
+          token: ${{ secrets.CODECOV_TOKEN }}
           flags: ${{matrix.os}}-${{matrix.compiler}}-${{matrix.build_type}}
           name: ${{matrix.os}}-${{matrix.compiler}}-${{matrix.build_type}}-coverage
           files: ./build/${{matrix.os}}-${{matrix.compiler}}-${{matrix.build_type}}-coverage.xml
-=======
-          token: ${{ secrets.CODECOV_TOKEN }}
-          flags: ${{ runner.os }}
-          name: ${{ runner.os }}-coverage
-          files: ./build/coverage.xml
->>>>>>> 07d7191b
